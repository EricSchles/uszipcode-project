# -*- coding: utf-8 -*-

"""
``uszipcode`` is awesome!
"""

from __future__ import print_function

try:
    from .search import (
        SearchEngine, SimpleZipcode, Zipcode, ZipcodeType, SORT_BY_DIST,
    )
except Exception as e:  # pragma: no cover
    print(e)

<<<<<<< HEAD
from ._version import __version__

=======
__version__ = "0.2.2"
>>>>>>> a6fc47e3
__short_description__ = ("USA zipcode programmable database, includes "
                         "up-to-date census and geometry information.")
__license__ = "MIT"
__author__ = "Sanhe Hu"
__author_email__ = "husanhe@gmail.com"
__maintainer__ = "Sanhe Hu"
__maintainer_email__ = "husanhe@gmail.com"
__github_username__ = "MacHu-GWU"<|MERGE_RESOLUTION|>--- conflicted
+++ resolved
@@ -13,12 +13,9 @@
 except Exception as e:  # pragma: no cover
     print(e)
 
-<<<<<<< HEAD
+
 from ._version import __version__
 
-=======
-__version__ = "0.2.2"
->>>>>>> a6fc47e3
 __short_description__ = ("USA zipcode programmable database, includes "
                          "up-to-date census and geometry information.")
 __license__ = "MIT"
